--- conflicted
+++ resolved
@@ -648,7 +648,6 @@
         my_model.species = [1, 2, 3]
 
 
-<<<<<<< HEAD
 def test_create_species_from_trap():
     "Test that a new species and reaction is created when a trap is given"
 
@@ -687,7 +686,8 @@
 
     assert len(my_model.reactions) == 1
     assert isinstance(my_model.reactions[0], F.Reaction)
-=======
+
+
 def test_adaptive_timestepping_grows():
     """Tests that the stepsize grows"""
     # BUILD
@@ -758,7 +758,6 @@
         assert my_model.dt.value < previous_value
 
         previous_value = float(my_model.dt)
->>>>>>> 728c23a1
 
 
 @pytest.mark.parametrize(
