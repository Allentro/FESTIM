--- conflicted
+++ resolved
@@ -648,7 +648,6 @@
         my_model.species = [1, 2, 3]
 
 
-<<<<<<< HEAD
 def test_create_initial_conditions_ValueError_raised_when_not_transient():
     """Test that ValueError is raised if initial conditions are defined in
     a steady state simulation"""
@@ -664,11 +663,12 @@
         settings=F.Settings(atol=1, rtol=1, transient=False),
     )
 
+    my_model.initialise()
+    
     with pytest.raises(
         ValueError,
         match="Initial conditions can only be defined for transient simulations",
     ):
-        my_model.initialise()
 
 
 @pytest.mark.parametrize(
@@ -696,48 +696,15 @@
         initial_conditions=[F.InitialCondition(value=input_value, species=H)],
         settings=F.Settings(atol=1, rtol=1, final_time=2, stepsize=1),
     )
-
+    
     # RUN
     my_model.initialise()
-
-    # TEST
+    
     assert np.isclose(
         my_model.species[0].prev_solution.vector.array[-1],
         expected_value,
     )
-
-
-@pytest.mark.parametrize(
-    "input_value_1, input_value_2, expected_value_1, expected_value_2",
-    [
-        (1.0, 1.0, 1.0, 1.0),
-        (1.0, 1, 1.0, 1.0),
-        (1.0, lambda T: 1.0 + T, 1.0, 11.0),
-        (1.0, lambda x: 1.0 + x[0], 1.0, 5.0),
-        (1.0, lambda x, T: 1.0 + x[0] + T, 1.0, 15.0),
-    ],
-)
-def test_create_initial_conditions_value_fenics_multispecies(
-    input_value_1, input_value_2, expected_value_1, expected_value_2
-):
-    """Test that after calling create_initial_conditions, the prev_solution
-    attribute of each species has the correct value at x=1.0 in a multispecies case"""
-
-    # BUILD
-    test_mesh = F.Mesh1D(vertices=np.linspace(0, 4, num=101))
-    vol_subdomain = F.VolumeSubdomain1D(1, borders=[0, 4], material=dummy_mat)
-    H, D = F.Species("H"), F.Species("D")
-    my_model = F.HydrogenTransportProblem(
-        mesh=test_mesh,
-        temperature=10,
-        subdomains=[vol_subdomain],
-        species=[H, D],
-        initial_conditions=[
-            F.InitialCondition(value=input_value_2, species=D),
-            F.InitialCondition(value=input_value_1, species=H),
-        ],
-        settings=F.Settings(atol=1, rtol=1, final_time=2, stepsize=1),
-=======
+        
 def test_create_species_from_trap():
     "Test that a new species and reaction is created when a trap is given"
 
@@ -764,24 +731,58 @@
         traps=[my_trap],
         temperature=100,
         settings=my_settings,
->>>>>>> 4383e522
     )
 
     # RUN
     my_model.initialise()
 
     # TEST
-<<<<<<< HEAD
-    assert np.isclose(my_model.u_n.x.array[-2], expected_value_1)
-    assert np.isclose(my_model.u_n.x.array[-1], expected_value_2)
-=======
     # test that an additional species is generated
     assert len(my_model.species) == 2
     assert isinstance(my_model.species[1], F.Species)
 
     assert len(my_model.reactions) == 1
     assert isinstance(my_model.reactions[0], F.Reaction)
->>>>>>> 4383e522
+
+
+@pytest.mark.parametrize(
+    "input_value_1, input_value_2, expected_value_1, expected_value_2",
+    [
+        (1.0, 1.0, 1.0, 1.0),
+        (1.0, 1, 1.0, 1.0),
+        (1.0, lambda T: 1.0 + T, 1.0, 11.0),
+        (1.0, lambda x: 1.0 + x[0], 1.0, 5.0),
+        (1.0, lambda x, T: 1.0 + x[0] + T, 1.0, 15.0),
+    ],
+)
+def test_create_initial_conditions_value_fenics_multispecies(
+    input_value_1, input_value_2, expected_value_1, expected_value_2
+):
+    """Test that after calling create_initial_conditions, the prev_solution
+    attribute of each species has the correct value at x=1.0 in a multispecies case"""
+
+    # BUILD
+    test_mesh = F.Mesh1D(vertices=np.linspace(0, 4, num=101))
+    vol_subdomain = F.VolumeSubdomain1D(1, borders=[0, 4], material=dummy_mat)
+    H, D = F.Species("H"), F.Species("D")
+    my_model = F.HydrogenTransportProblem(
+        mesh=test_mesh,
+        temperature=10,
+        subdomains=[vol_subdomain],
+        species=[H, D],
+        initial_conditions=[
+            F.InitialCondition(value=input_value_2, species=D),
+            F.InitialCondition(value=input_value_1, species=H),
+        ],
+        settings=F.Settings(atol=1, rtol=1, final_time=2, stepsize=1),
+    )
+
+    # RUN
+    my_model.initialise()
+
+    # TEST
+    assert np.isclose(my_model.u_n.x.array[-2], expected_value_1)
+    assert np.isclose(my_model.u_n.x.array[-1], expected_value_2)
 
 
 def test_adaptive_timestepping_grows():
