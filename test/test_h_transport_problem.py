--- conflicted
+++ resolved
@@ -647,7 +647,6 @@
         my_model.species = [1, 2, 3]
 
 
-<<<<<<< HEAD
 def test_create_initial_conditions_ValueError_raised_when_not_transient():
     """Test that ValueError is raised if initial conditions are defined in
     a steady state simulation"""
@@ -744,7 +743,8 @@
     # TEST
     assert np.isclose(my_model.u_n.sub(0).x.array[-2], expected_value_1)
     assert np.isclose(my_model.u_n.sub(1).x.array[-1], expected_value_2)
-=======
+
+
 @pytest.mark.parametrize(
     "attribute, value",
     [
@@ -764,5 +764,4 @@
     getattr(model_1, attribute).append(value)
 
     model_2 = F.HydrogenTransportProblem()
-    assert len(getattr(model_2, attribute)) == 0
->>>>>>> d601d067
+    assert len(getattr(model_2, attribute)) == 0