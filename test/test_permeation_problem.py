from mpi4py import MPI
from petsc4py import PETSc
from dolfinx.io import XDMFFile
from dolfinx.fem import (
    Constant,
    dirichletbc,
    locate_dofs_topological,
    form,
    assemble_scalar,
)
from dolfinx.fem.petsc import (
    NonlinearProblem,
)
from dolfinx.nls.petsc import NewtonSolver
from ufl import (
    dot,
    grad,
    exp,
    FacetNormal,
    dx,
    ds,
)
from dolfinx import log
import numpy as np
import tqdm.autonotebook


import festim as F


def test_permeation_problem():
    # mesh nodes
    vertices = np.linspace(0, 3e-4, num=1001)

    my_mesh = F.Mesh1D(vertices)

    my_model = F.HydrogenTransportProblem()
    my_model.mesh = my_mesh

    mobile_H = F.Species("H")
    my_model.species = [mobile_H]


    temperature = Constant(my_mesh.mesh, 500.)
    my_model.temperature = temperature

    my_model.initialise()

    # modify solver parameters
    my_model.solver.convergence_criterion = "incremental"
    my_model.solver.rtol = 1e-10
    my_model.solver.atol = 1e10


    my_model.solver.report = True
    ksp = my_model.solver.krylov_solver
    opts = PETSc.Options()
    option_prefix = ksp.getOptionsPrefix()
    opts[f"{option_prefix}ksp_type"] = "cg"
    opts[f"{option_prefix}pc_type"] = "gamg"
    opts[f"{option_prefix}pc_factor_mat_solver_type"] = "mumps"
    ksp.setFromOptions()

    V = my_model.function_space
    u = mobile_H.solution
    u_n = mobile_H.prev_solution
<<<<<<< HEAD
=======
    v = mobile_H.test_function

    temperature = Constant(my_mesh.mesh, 500.0)
    k_B = F.k_B
>>>>>>> a78542dd

    # TODO this should be a property of Mesh
    n = FacetNormal(my_mesh.mesh)

    def siverts_law(T, S_0, E_S, pressure):
        S = S_0 * exp(-E_S / F.k_B / T)
        return S * pressure**0.5

    fdim = my_mesh.mesh.topology.dim - 1
    left_facets = my_model.facet_tags.find(1)
    left_dofs = locate_dofs_topological(V, fdim, left_facets)
    right_facets = my_model.facet_tags.find(2)
    right_dofs = locate_dofs_topological(V, fdim, right_facets)

    surface_conc = siverts_law(T=temperature, S_0=4.02e21, E_S=1.04, pressure=100)
    bc_sieverts = dirichletbc(
        Constant(my_mesh.mesh, PETSc.ScalarType(surface_conc)), left_dofs, V
    )
    bc_outgas = dirichletbc(Constant(my_mesh.mesh, PETSc.ScalarType(0)), right_dofs, V)
    my_model.boundary_conditions = [bc_sieverts, bc_outgas]

    final_time = 50

<<<<<<< HEAD
=======
    # f = Constant(my_mesh.mesh, (PETSc.ScalarType(0)))
    variational_form = dot(D * grad(u), grad(v)) * dx
    variational_form += ((u - u_n) / dt) * v * dx

    problem = NonlinearProblem(variational_form, u, bcs=bcs)
    solver = NewtonSolver(MPI.COMM_WORLD, problem)

    solver.convergence_criterion = "incremental"
    solver.rtol = 1e-10
    solver.atol = 1e10

    solver.report = True
    ksp = solver.krylov_solver
    opts = PETSc.Options()
    option_prefix = ksp.getOptionsPrefix()
    opts[f"{option_prefix}ksp_type"] = "cg"
    opts[f"{option_prefix}pc_type"] = "gamg"
    opts[f"{option_prefix}pc_factor_mat_solver_type"] = "mumps"
    ksp.setFromOptions()
>>>>>>> a78542dd
    # log.set_log_level(log.LogLevel.INFO)

    mobile_xdmf = XDMFFile(MPI.COMM_WORLD, "mobile_concentration.xdmf", "w")
    mobile_xdmf.write_mesh(my_mesh.mesh)

    flux_values = []
    times = []
    t = 0
    progress = tqdm.autonotebook.tqdm(
        desc="Solving H transport problem", total=final_time
    )
    while t < final_time:
        progress.update(float(my_model.dt))
        t += float(my_model.dt)

        my_model.solver.solve(u)

        # post process
        surface_flux = form(my_model.D * dot(grad(u), n) * ds(2))
        flux = assemble_scalar(surface_flux)
        flux_values.append(flux)
        times.append(t)

        # export
        np.savetxt("outgassing_flux.txt", np.array(flux_values))
        np.savetxt("times.txt", np.array(times))

        mobile_xdmf.write_function(u, t)

        # update previous solution
        u_n.x.array[:] = u.x.array[:]

    mobile_xdmf.close()


if __name__ == "__main__":
    test_permeation_problem()<|MERGE_RESOLUTION|>--- conflicted
+++ resolved
@@ -64,13 +64,6 @@
     V = my_model.function_space
     u = mobile_H.solution
     u_n = mobile_H.prev_solution
-<<<<<<< HEAD
-=======
-    v = mobile_H.test_function
-
-    temperature = Constant(my_mesh.mesh, 500.0)
-    k_B = F.k_B
->>>>>>> a78542dd
 
     # TODO this should be a property of Mesh
     n = FacetNormal(my_mesh.mesh)
@@ -94,28 +87,6 @@
 
     final_time = 50
 
-<<<<<<< HEAD
-=======
-    # f = Constant(my_mesh.mesh, (PETSc.ScalarType(0)))
-    variational_form = dot(D * grad(u), grad(v)) * dx
-    variational_form += ((u - u_n) / dt) * v * dx
-
-    problem = NonlinearProblem(variational_form, u, bcs=bcs)
-    solver = NewtonSolver(MPI.COMM_WORLD, problem)
-
-    solver.convergence_criterion = "incremental"
-    solver.rtol = 1e-10
-    solver.atol = 1e10
-
-    solver.report = True
-    ksp = solver.krylov_solver
-    opts = PETSc.Options()
-    option_prefix = ksp.getOptionsPrefix()
-    opts[f"{option_prefix}ksp_type"] = "cg"
-    opts[f"{option_prefix}pc_type"] = "gamg"
-    opts[f"{option_prefix}pc_factor_mat_solver_type"] = "mumps"
-    ksp.setFromOptions()
->>>>>>> a78542dd
     # log.set_log_level(log.LogLevel.INFO)
 
     mobile_xdmf = XDMFFile(MPI.COMM_WORLD, "mobile_concentration.xdmf", "w")
