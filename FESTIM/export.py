from fenics import *
import csv
import sys
import os
import sympy as sp
import json
import numpy as np


def write_to_csv(dict, desorption):
    if "file" in dict.keys():
        file_export = ''
        if "folder" in dict.keys():
            file_export += dict["folder"] + '/'
            os.makedirs(os.path.dirname(file_export), exist_ok=True)
        if dict["file"].endswith(".csv"):
            file_export += dict["file"]
        else:
            file_export += dict["file"] + ".csv"
        busy = True
        while busy is True:
            try:
                with open(file_export, "w+") as f:
                    busy = False
                    writer = csv.writer(f, lineterminator='\n')
                    for val in desorption:
                        writer.writerows([val])
            except OSError as err:
                print("OS error: {0}".format(err))
                print("The file " + file_export + ".txt might currently be busy."
                      "Please close the application then press any key.")
                input()

    return True


def export_txt(filename, function, W):
    '''
    Exports a 1D function into a txt file.
    Arguments:
    - filemame : str
    - function : FEniCS Function
    - W : FunctionSpace on which the solution will be projected.
    Returns:
    - True on sucess,
    - False on failure
    '''
    export = Function(W)
    export = project(function)
    busy = True
    x = interpolate(Expression('x[0]', degree=1), W)
    while busy is True:
        try:
            np.savetxt(filename + '.txt', np.transpose(
                        [x.vector()[:], export.vector()[:]]))
            return True
        except OSError as err:
            print("OS error: {0}".format(err))
            print("The file " + filename + ".txt might currently be busy."
                  "Please close the application then press any key.")
            input()
    return False


def export_profiles(res, exports, t, dt, W):
    '''
    Exports 1D profiles in txt files.
    Arguments:
    - res: list, contains FEniCS Functions
    - exports: dict, dict, contains parameters
    - t: float, time
    - dt: FEniCS Constant(), stepsize
    Returns:
    - dt: FEniCS Constant(), stepsize
    '''
    functions = exports['txt']['functions']
    labels = exports['txt']['labels']
    if len(functions) != len(labels):
        raise NameError("Number of functions to be exported "
                        "doesn't match number of labels in txt exports")
    if len(functions) > len(res):
        raise NameError("Too many functions to export "
                        "in txt exports")
    solution_dict = {
        'solute': res[0],
        'retention': res[len(res)-2],
        'T': res[len(res)-1],
    }
    times = sorted(exports['txt']['times'])
    end = True
    for time in times:
        if t == time:
            if times.index(time) != len(times)-1:
                next_time = times[times.index(time)+1]
                end = False
            else:
                end = True
            for i in range(len(functions)):
                if functions[i].isdigit() is True:
                    solution = res[int(functions[i])]
                elif functions[i] in solution_dict:
                    solution = solution_dict[functions[i]]
                else:
                    raise ValueError(
                        "function " + functions[i] + " is unknown")
                label = labels[i]
                export_txt(
                    exports["txt"]["folder"] + '/' + label + '_' +
                    str(t) + 's',
                    solution, W)
            break
        if t < time:
            next_time = time
            end = False
            break
    if end is False:
        if t + float(dt) > next_time:
            dt.assign(time - t)
    return dt


def define_xdmf_files(exports):
    '''
    Returns a list of XDMFFile
    Arguments:
    - exports: dict, contains parameters
    '''
    if len(exports['xdmf']['functions']) != len(exports['xdmf']['labels']):
        raise NameError("Number of functions to be exported "
                        "doesn't match number of labels in xdmf exports")
    if exports["xdmf"]["folder"] == "":
        raise ValueError("folder value cannot be an empty string")
    if type(exports["xdmf"]["folder"]) is not str:
        raise TypeError("folder value must be of type str")
    files = list()
    for i in range(0, len(exports["xdmf"]["functions"])):
        u_file = XDMFFile(exports["xdmf"]["folder"]+'/' +
                          exports["xdmf"]["labels"][i] + '.xdmf')
        u_file.parameters["flush_output"] = True
        u_file.parameters["rewrite_function_mesh"] = False
        files.append(u_file)
    return files


def export_xdmf(res, exports, files, t, append):
    '''
    Exports the solutions fields in xdmf files.
    Arguments:
    - res: list, contains FEniCS Functions
    - exports: dict, contains parameters
    - files: list, contains XDMFFile
    - t: float
    - append: bool, erase the previous file or not
    '''
    if len(exports['xdmf']['functions']) > len(res):
        raise NameError("Too many functions to export "
                        "in xdmf exports")
    solution_dict = {
        'solute': res[0],
        'retention': res[len(res)-2],
        'T': res[len(res)-1],
    }
    for i in range(0, len(exports["xdmf"]["functions"])):
        label = exports["xdmf"]["labels"][i]
        fun = exports["xdmf"]["functions"][i]
        if type(fun) is int:
            if fun <= len(res):
                solution = res[fun]
            else:
                raise ValueError(
                    "The value " + str(fun) +
                    " is unknown.")
        elif type(fun) is str:
            if fun.isdigit():
                fun = int(fun)
                if fun <= len(res):
                    solution = res[fun]
                else:
                    raise ValueError(
                        "The value " + str(fun) +
                        " is unknown.")
            elif fun in solution_dict.keys():
                solution = solution_dict[fun]
            else:
                raise ValueError(
                    "The value " + fun +
                    " is unknown.")
        else:
            raise TypeError('Unexpected' + str(type(fun)) + 'type')

        solution.rename(label, "label")
<<<<<<< HEAD
        # files[i].write_checkpoint(
        #     solution, label, t, XDMFFile.Encoding.HDF5, append=append)
        files[i].write(solution, t)
=======
        checkpoint = True  # Default value
        if "checkpoint" in exports["xdmf"].keys():
            if type(exports["xdmf"]["checkpoint"]) != bool:
                raise TypeError(
                    "Unknown value for XDMF checkpoint (True or False)")
            if exports["xdmf"]["checkpoint"] is False:
                checkpoint = False

        if checkpoint:
            files[i].write_checkpoint(
                solution, label, t, XDMFFile.Encoding.HDF5, append=append)
        else:
            files[i].write(solution, t)
>>>>>>> 75e0c23b
    return


def treat_value(d):
    '''
    Recursively converts as string the sympy objects in d
    Arguments: d, dict
    '''
    T = sp.symbols('T')
    if type(d) is dict:
        for key, value in d.items():
            if isinstance(value, tuple(sp.core.all_classes)):
                value = str(sp.printing.ccode(value))
                d[key] = value
            elif callable(value):  # if value is fun
                d[key] = str(sp.printing.ccode(value(T)))
            elif type(value) is dict or type(value) is list:
                d[key] = treat_value(value)
    elif type(d) is list:
        for e in d:
            e = treat_value(e)
    return d


def export_parameters(parameters):
    '''
    Dumps parameters dict in a json file.
    '''
    json_file = parameters["exports"]["parameters"]
    os.makedirs(os.path.dirname(json_file), exist_ok=True)
    if json_file.endswith(".json") is False:
        json_file += ".json"
    param = treat_value(parameters)
    with open(json_file, 'w') as fp:
        json.dump(param, fp, indent=4, sort_keys=True)
    return True<|MERGE_RESOLUTION|>--- conflicted
+++ resolved
@@ -189,11 +189,6 @@
             raise TypeError('Unexpected' + str(type(fun)) + 'type')
 
         solution.rename(label, "label")
-<<<<<<< HEAD
-        # files[i].write_checkpoint(
-        #     solution, label, t, XDMFFile.Encoding.HDF5, append=append)
-        files[i].write(solution, t)
-=======
         checkpoint = True  # Default value
         if "checkpoint" in exports["xdmf"].keys():
             if type(exports["xdmf"]["checkpoint"]) != bool:
@@ -207,7 +202,6 @@
                 solution, label, t, XDMFFile.Encoding.HDF5, append=append)
         else:
             files[i].write(solution, t)
->>>>>>> 75e0c23b
     return
 
 
