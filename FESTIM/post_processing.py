--- conflicted
+++ resolved
@@ -345,13 +345,7 @@
                 Q = properties[2]
     volume_markers = markers[0]
     surface_markers = markers[1]
-<<<<<<< HEAD
-    V = solutions[-1].function_space()
-    mesh = V.mesh()
-    W = FunctionSpace(mesh, 'P', 1)
-=======
     mesh = solutions[-1].function_space().mesh()
->>>>>>> aec74fc1
     n = FacetNormal(mesh)
     dx = Measure('dx', domain=mesh, subdomain_data=volume_markers)
     ds = Measure('ds', domain=mesh, subdomain_data=surface_markers)
