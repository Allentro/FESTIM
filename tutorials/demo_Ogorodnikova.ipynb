{
 "cells": [
  {
   "cell_type": "markdown",
   "metadata": {},
   "source": [
    " In this tutorial, we will demonstrate how to implement a time-dependent simulation of hydrogen isotopes diffusion-trapping followed by Thermal Desorption Spectrometry (TDS). The aim is to replicate the experimental results presented in [Ogorodnikova _et al_ (J. Nucl. Mater. 313-316 (2003) 469-477.)](https://www.sciencedirect.com/science/article/pii/S0022311502013752?via%3Dihub) using FESTIM.\n",
    " \n",
    " First import FESTIM and FESTIM.generic_simulation modules"
   ]
  },
  {
   "cell_type": "code",
   "execution_count": 1,
   "metadata": {},
   "outputs": [],
   "source": [
    "from FESTIM import *\n",
    "from FESTIM.generic_simulation import *"
   ]
  },
  {
   "cell_type": "markdown",
   "metadata": {},
   "source": [
    "# 1. Setting the parameters,\n",
    "The function `run()` in FESTIM takes as an argument a dictionary (dict) of parameters. The first step is to create an empty dict.  The parameters needed for the simulation are added in the following steps."
   ]
  },
  {
   "cell_type": "code",
   "execution_count": 2,
   "metadata": {},
   "outputs": [],
   "source": [
    "parameters = {}"
   ]
  },
  {
   "cell_type": "markdown",
   "metadata": {},
   "source": [
    "FESTIM provides a simple way to define refined meshes.\n",
    "The size of the 1D domain we wish to mesh is set in `\"size\"` and is expressed in $\\text{m}$. In our case, we simulate a $20 \\: \\mu \\text{m}$ slab. We start with a broad mesh of 200 cells and then iteratively refine it.\n",
    "The following code performs a first refinement within the first $3 \\: \\mu \\text{m}$ in order to have at least 300 cells in this region. We will do the same for the first $30 \\: \\text{nm}$ where we want at least 120 cells."
   ]
  },
  {
   "cell_type": "code",
   "execution_count": 3,
   "metadata": {},
   "outputs": [],
   "source": [
    "mesh_parameters = {\n",
    "    \"size\": 20e-6,\n",
    "    \"initial_number_of_cells\": 200,\n",
    "    \"refinements\": [\n",
    "        {\n",
    "            \"cells\": 300,\n",
    "            \"x\": 3e-6\n",
    "        },\n",
    "        {\n",
    "            \"cells\": 120,\n",
    "             \"x\": 30e-9\n",
    "                    }\n",
    "    ],\n",
    "}\n",
    "parameters[\"mesh_parameters\"] = mesh_parameters"
   ]
  },
  {
   "cell_type": "markdown",
   "metadata": {},
   "source": [
    "### 1.2 Material properties\n",
    "The materials are defined as a list of dict. In our case, we have only one material (tungsten), the list will therefore have only one element.\n",
    "\n",
    "\n",
    "`\"borders\"` represents the boundaries of the 1D domain in $\\text{m}$.\n",
    "`\"E_D\"` is the energy barrier for diffusion expressed in $\\text{eV}$.\n",
    "`\"D_0\"` is the pre-exponential factor of the Arhenius' law for the diffusion coefficient expressed in $\\text{m}^{2}\\text{s}^{-1}$.\n",
    "Diffusion coefficient is expressed as:\n",
    "\\begin{equation}\n",
    "    D(T) = D_{0} e^{\\frac{-E_{diff}}{k_B \\cdot T}}\n",
    "\\end{equation}\n",
    "\n",
    "where $T$ is the temperature in $\\text{K}$ and $k_B = 8.6\\times 10 ^{-5} \\: \\text{eV/K}$ the Boltzmann constant.\n",
    "\n",
    "Finally, `\"id\"` is the id of the material subdomain. In this case, there is only one.\""
   ]
  },
  {
   "cell_type": "code",
   "execution_count": 4,
   "metadata": {},
   "outputs": [],
   "source": [
    "material = [{\n",
    "    \"borders\": [0, 20e-6],\n",
    "    \"E_D\": 0.39,\n",
    "    \"D_0\": 4.1e-7,\n",
    "    \"id\": 1\n",
    "}]\n",
    "parameters[\"materials\"] = material"
   ]
  },
  {
   "cell_type": "markdown",
   "metadata": {},
   "source": [
    "### 1.3 Volumetric source term\n",
    "We define next the volumetric source term for the simulation as a dict.\n",
    "First we import the sympy package needed to handle the source term as a sympy object in FESTIM.\n",
    "\n",
    "The source term is defined as:\n",
    "\\begin{equation}\n",
    "    S_{ext} = \\varphi \\cdot f(x) \\quad \\forall t<400 \\text{s}\n",
    "\\end{equation}\n",
    "\n",
    "where $\\varphi =2.5 \\times 10^{19} \\text{m}^{-2}\\text{s}^{-1}$ and $f(x)$ is a Gaussian spatial distribution with a mean value of $4.5 \\: \\text{nm}$ and a width of $2.5 \\: \\text{nm}$.\n",
    "\n",
    "Above, `t` and `x` are built-in variables that respectively represent time in $\\text{s}$ and the $x$ position in $\\text{m}$."
   ]
  },
  {
   "cell_type": "code",
   "execution_count": 5,
   "metadata": {},
   "outputs": [],
   "source": [
    "import sympy as sp\n",
    "\n",
    "\n",
    "center = 4.5e-9\n",
    "width = 2.5e-9\n",
    "distribution = 1/(width*(2*3.14)**0.5) * sp.exp(-0.5*((x-center)/width)**2)\n",
    "\n",
    "source_term = {\n",
    "    'value': 2.5e19 *distribution* (t <= 400)\n",
    "}\n",
    "parameters[\"source_term\"] = source_term"
   ]
  },
  {
   "cell_type": "markdown",
   "metadata": {},
   "source": [
    "### 1.4 Traps\n",
    "\n",
    "In FESTIM, each trap is defined by a dictionary with the following keys:\n",
    "\n",
    "`\"k_0\"` and `\"E_k\"` are the trapping rate pre-exponential factor in $\\text{m}^{3} \\text{s}^{-1}$ and activation energy in $\\text{eV}$.\n",
    "\n",
    "`\"p_0\"` and `\"E_p\"` are the detrapping rate pre-exponential factor in $\\text{s}^{-1}$ and activation energy in $\\text{eV}$.\n",
    "\n",
    "`\"materials\"` is a list of the materials' ids where the trap is.\n",
    "\n",
    "`\"type\"` is the trap type.\n",
    "\n",
    "In FESTIM, traps are intrinsic by default. However, traps can also be implemented as extrinsic, as shown in the example hereafter corresponding to 2 intrinsic traps and 1 extrinsic trap.\n",
    "\n",
    "The time evolution of extrinsic traps density $n_i$ expressed in $\\text{m}^{-3}$ is defined as:\n",
    "\\begin{equation}\n",
    "    \\frac{dn_i}{dt} = \\varphi_0\\:[(1-\\frac{n_i}{n_{a_{max}}})\\:\\eta_a \\:f_a(x)+(1-\\frac{n_i}{n_{b_{max}}})\\:\\eta_b \\:f_b(x)]\n",
    "\\end{equation}"
   ]
  },
  {
   "cell_type": "code",
   "execution_count": 6,
   "metadata": {},
   "outputs": [],
   "source": [
    "traps = [\n",
<<<<<<< HEAD


    "       {\n",
=======
    "        {\n",
>>>>>>> 016032c7
    "            \"k_0\": 4.1e-7/(1.1e-10**2*6*6.3e28),\n",
    "            \"E_k\": 0.39,\n",
    "            \"p_0\": 1e13,\n",
    "            \"E_p\": 0.87,\n",
    "            \"density\": 1.3e-3*6.3e28,\n",
    "            \"materials\": [1]\n",
    "        },\n",
    "        {\n",
    "            \"k_0\": 4.1e-7/(1.1e-10**2*6*6.3e28),\n",
    "            \"E_k\": 0.39,\n",
    "            \"p_0\": 1e13,\n",
    "            \"E_p\": 1.0,\n",
    "            \"density\": 4e-4*6.3e28,\n",
    "            \"materials\": [1]\n",
    "        },\n",
    "        {\n",
    "            \"k_0\": 4.1e-7/(1.1e-10**2*6*6.3e28),\n",
    "            \"E_k\": 0.39,\n",
    "            \"p_0\": 1e13,\n",
    "            \"E_p\": 1.5,\n",
    "            \"materials\": [1],\n",
    "            \"type\": 'extrinsic',\n",
    "            \"form_parameters\":{\n",
    "                \"phi_0\": 2.5e19* (t <= 400),\n",
    "                \"n_amax\": 1e-1*6.3e28,\n",
    "                \"f_a\": distribution,\n",
    "                \"eta_a\": 6e-4,\n",
    "                \"n_bmax\": 1e-2*6.3e28,\n",
    "                \"f_b\": (x < 1e-6) * (x > 0) * (1/1e-6),\n",
    "                \"eta_b\": 2e-4,\n",
    "            }\n",
    "        }\n",
    "        ]\n",
    "\n",
    "parameters[\"traps\"] = traps"
   ]
  },
  {
   "cell_type": "markdown",
   "metadata": {},
   "source": [
    "### 1.5 Boundary conditions\n",
    "\n",
    "Boundary conditions (BCs) are defined as a list of dicts. BCs can be of several types in FESTIM, the most simple of them being the `\"dc\"` type where an analytical expression is given in `\"value\"`. The key `\"surface\"` contains a list of all the surfaces on which the BC is applied. If no BC is applied on a surface, it will be considered as a non flux surface (ie $\\frac{\\partial c}{\\partial\\textbf{n}} = 0$)\n",
    "\n",
    "**Note** : `\"component\"` is an optional parameter and is by default 0. It refers to the component of the solution vector, with 0 being the solute population, and $i$ the trap $i$ population."
   ]
  },
  {
   "cell_type": "code",
   "execution_count": 7,
   "metadata": {},
   "outputs": [],
   "source": [
    "boundary_conditions = [\n",
<<<<<<< HEAD
    "    {\n",
    "        \"surfaces\": [1],\n",
    "        \"value\": 0,\n",
    "        \"component\": 0,\n",
    "        \"type\": \"dc\"\n",
    "    },\n",
    "    {\n",
    "        \"surfaces\": [2],\n",
    "        \"value\": 0,\n",
    "        \"type\": \"dc\"\n",
    "    }\n",
=======
    "            {\n",
    "                \"surfaces\": [1],\n",
    "                \"value\": 0,\n",
    "                \"component\": 0,\n",
    "                \"type\": \"dc\"\n",
    "            },\n",
    "            {\n",
    "                \"surfaces\": [2],\n",
    "                \"value\": 0,\n",
    "                \"type\": \"dc\"\n",
    "            }\n",
>>>>>>> 016032c7
    "    ]\n",
    "\n",
    "parameters[\"boundary_conditions\"] = boundary_conditions"
   ]
  },
  {
   "cell_type": "markdown",
   "metadata": {},
   "source": [
    "### 1.6 Temperature\n",
    "\n",
    "Temperature has a major effect on HIs' behavior. It is once again defined as a dict. Temperature can be of several types (constant, expression) in FESTIM.\n",
    "\n",
    "In this example, temperature is constant from $t=0$ to $t=450 \\text{s}$ (implantation phase), then increases from $t=450 \\text{s}$ to $t=500 \\text{s}$ in order to perform the thermo-desorption (TDS phase).\n",
    "\n",
    "\\begin{equation}\n",
    "    T(t) =\n",
    "    \\begin{cases}\n",
    "        300, & \\text{if} \\: t < 450 \\\\\n",
    "        300 + 8(t - 450), & \\text{else}\n",
    "    \\end{cases}\n",
    "\\end{equation}\n",
    "\n",
    "$T$ is expressed in $\\text{K}$."
   ]
  },
  {
   "cell_type": "code",
   "execution_count": 8,
   "metadata": {},
   "outputs": [],
   "source": [
    "temperature = {\n",
    "    \"type\": \"expression\",\n",
    "    \"value\": 300 + (t > 450) * (8*(t-450))\n",
    "    }\n",
    "\n",
    "parameters[\"temperature\"] = temperature"
   ]
  },
  {
   "cell_type": "markdown",
   "metadata": {},
   "source": [
    "### 1.7 Solver parameters\n",
    "\n",
    "The first parameter is the final time of the simulation. As seen before, this run corresponds to a 450s implantation phase followed by 50s of TDS, which corresponds to a $500 \\text{s}$ final time.\n",
    "\n",
    "Then the initial stepsize is expressed in $\\text{s}$ in `\"initial_stepsize\"`.\n",
    "\n",
    "An adaptive stepsize algorithm has been implemented in order to save computational cost depending on the last timestep. The parameters of the algorithm are set in `\"adaptative_time_step\"`. `\"t_stop\"` is the time when we want the stepsize to be below a value set in `\"stepsize_stop_max\"` in order to have temporal refinement at the end of the run. `\"dt_min\"` is the lower limit for the stepsize below which the computation will stop.\n",
    "\n",
    "**Note**: a stepsize change ratio of 1 will disable the adaptive stepsize algorithm.\n",
    "\n",
    "The Newton solver used in FEniCS can be tweaked by setting the absolute and relative tolerances as well as the maximum number of iteration at each step."
   ]
  },
  {
   "cell_type": "code",
   "execution_count": 9,
   "metadata": {},
   "outputs": [],
   "source": [
    "solving_parameters = {\n",
    "    \"final_time\": 500,\n",
    "    \"initial_stepsize\": 0.5,\n",
    "    \"adaptive_stepsize\": {\n",
    "        \"stepsize_change_ratio\": 1.1,\n",
    "        \"t_stop\": 430,\n",
    "        \"stepsize_stop_max\": 0.5,\n",
    "        \"dt_min\": 1e-5\n",
    "    },\n",
    "    \"newton_solver\": {\n",
    "        \"absolute_tolerance\": 1e10,\n",
    "        \"relative_tolerance\": 1e-9,\n",
    "        \"maximum_iterations\": 50,\n",
    "    }\n",
    "}\n",
    "\n",
    "parameters[\"solving_parameters\"] = solving_parameters"
   ]
  },
  {
   "cell_type": "markdown",
   "metadata": {},
   "source": [
    "### 1.8 Exports\n",
    "\n",
    "The quantities exported by FESTIM are defined using a dict of dicts.\n",
    "\n",
    "Derived quantities such as total inventory can be computed for each timestep. In both cases, the fields to be exported are defined in `\"field\"` as a list of strings.\n",
    "\n",
    "`\"solute\"` refers to the mobile concentration of HIs, $i$ is the concentration of HIs trapped in trap $i$ and `\"retention\"` is the total ammount of HIs. `\"labels\"` will be the name of the exports files and can be anything we want.\n",
    "\n",
    "In the example below, all exports will be stored in the folder Solution_Ogorodnikova/."
   ]
  },
  {
   "cell_type": "code",
   "execution_count": 10,
   "metadata": {},
   "outputs": [],
   "source": [
    "folder = 'Solution_Ogorodnikova'\n",
    "\n",
    "exports = {\n",
    "    \"derived_quantities\": {\n",
    "        \"folder\": folder,\n",
    "        \"file\": \"derived_quantities.csv\",\n",
    "        \"total_volume\": [\n",
    "            {\n",
    "                \"field\": \"solute\",\n",
    "                \"volumes\": [1]\n",
    "            },\n",
    "            {\n",
    "                \"field\": 1,\n",
    "                \"volumes\": [1]\n",
    "            },\n",
    "            {\n",
    "                \"field\": 2,\n",
    "                \"volumes\": [1]\n",
    "            },\n",
    "            {\n",
    "                \"field\": 3,\n",
    "                \"volumes\": [1]\n",
    "            },\n",
    "            {\n",
    "                \"field\": \"retention\",\n",
    "                \"volumes\": [1]\n",
    "            },\n",
    "        ],\n",
    "        \"surface_flux\": [\n",
    "            {\n",
    "                \"field\": \"solute\",\n",
    "                \"surfaces\": [1, 1]\n",
    "            }\n",
    "        ]\n",
    "    },\n",
    "    \"xdmf\": {\n",
    "        \"functions\": ['solute', '1', '2', '3', 'retention'],\n",
    "        \"labels\":  ['solute', 'trap_1', 'trap_2',\n",
    "                    'trap_3', 'retention'],\n",
    "        \"folder\": folder\n",
    "    }\n",
    "}\n",
    "\n",
    "parameters[\"exports\"] = exports"
   ]
  },
  {
   "cell_type": "markdown",
   "metadata": {},
   "source": [
    "In the end, all the parameters needed for the simulation in FESTIM have been stored in the dict `parameters`, which we can preview for a final check:"
   ]
  },
  {
   "cell_type": "code",
   "execution_count": 11,
   "metadata": {},
   "outputs": [
    {
     "name": "stdout",
     "output_type": "stream",
     "text": [
      "mesh_parameters:{'size': 2e-05, 'initial_number_of_cells': 200, 'refinements': [{'cells': 300, 'x': 3e-06}, {'cells': 120, 'x': 3e-08}]}\n",
      "\n",
      "\n",
      "materials:[{'borders': [0, 2e-05], 'E_D': 0.39, 'D_0': 4.1e-07, 'id': 1}]\n",
      "\n",
      "\n",
      "source_term:{'value': 3.99043442233811e+27*exp(-0.5*(400000000.0*x[0] - 1.8)**2)*(t <= 400)}\n",
      "\n",
      "\n",
      "traps:[{'k_0': 8.964099873190784e-17, 'E_k': 0.39, 'p_0': 10000000000000.0, 'E_p': 0.87, 'density': 8.19e+25, 'materials': [1]}, {'k_0': 8.964099873190784e-17, 'E_k': 0.39, 'p_0': 10000000000000.0, 'E_p': 1.0, 'density': 2.52e+25, 'materials': [1]}, {'k_0': 8.964099873190784e-17, 'E_k': 0.39, 'p_0': 10000000000000.0, 'E_p': 1.5, 'materials': [1], 'type': 'extrinsic', 'form_parameters': {'phi_0': 2.5e+19*(t <= 400), 'n_amax': 6.3e+27, 'f_a': 159617376.893524*exp(-0.5*(400000000.0*x[0] - 1.8)**2), 'eta_a': 0.0006, 'n_bmax': 6.3e+26, 'f_b': 1000000.0*(x[0] < 1.0e-6)*(x[0] > 0), 'eta_b': 0.0002}}]\n",
      "\n",
      "\n",
      "boundary_conditions:[{'surfaces': [1], 'value': 0, 'component': 0, 'type': 'dc'}, {'surfaces': [2], 'value': 0, 'type': 'dc'}]\n",
      "\n",
      "\n",
      "temperature:{'type': 'expression', 'value': (8*t - 3600)*(t > 450) + 300}\n",
      "\n",
      "\n",
      "solving_parameters:{'final_time': 500, 'initial_stepsize': 0.5, 'adaptive_stepsize': {'stepsize_change_ratio': 1.1, 't_stop': 430, 'stepsize_stop_max': 0.5, 'dt_min': 1e-05}, 'newton_solver': {'absolute_tolerance': 10000000000.0, 'relative_tolerance': 1e-09, 'maximum_iterations': 50}}\n",
      "\n",
      "\n",
      "exports:{'derived_quantities': {'folder': 'Solution_Ogorodnikova', 'file': 'derived_quantities.csv', 'total_volume': [{'field': 'solute', 'volumes': [1]}, {'field': 1, 'volumes': [1]}, {'field': 2, 'volumes': [1]}, {'field': 3, 'volumes': [1]}, {'field': 'retention', 'volumes': [1]}], 'surface_flux': [{'field': 'solute', 'surfaces': [1, 1]}]}, 'xdmf': {'functions': ['solute', '1', '2', '3', 'retention'], 'labels': ['solute', 'trap_1', 'trap_2', 'trap_3', 'retention'], 'folder': 'Solution_Ogorodnikova'}}\n",
      "\n",
      "\n"
     ]
    }
   ],
   "source": [
    "for key, value in parameters.items():\n",
    "    print(str(key) + \":\" + str(value))\n",
    "    print('\\n')"
   ]
  },
  {
   "cell_type": "markdown",
   "metadata": {},
   "source": [
    "# 2. Running the simulation\n",
    "\n",
    "Now that all the parameters have been set, the simulation can be performed using the `run()` function which takes as only argument the dict `parameters`."
   ]
  },
  {
   "cell_type": "code",
   "execution_count": 12,
   "metadata": {},
   "outputs": [
    {
     "name": "stdout",
     "output_type": "stream",
     "text": [
      "Meshing ...\n",
      "Mesh size before local refinement is 200\n",
      "Mesh size after local refinement is 650\n",
      "Mesh size before local refinement is 650\n",
      "Mesh size after local refinement is 798\n",
      "Defining initial values\n",
      "Defining boundary conditions\n",
      "Defining variational problem\n",
      "Defining source terms\n",
      "Time stepping...\n",
      "\u0007s0.05 %        500.2 s    Ellapsed time so far: 115.2 s\n"
     ]
    }
   ],
   "source": [
    "output = run(parameters)"
   ]
  },
  {
   "cell_type": "markdown",
   "metadata": {},
   "source": [
    "# 3. Output\n",
    "Now that the simulation is over, several objects such as the parameters dict, the mesh, the temperature and the desorption table  are stored in `output`.\n",
    "\n",
    "Let us see what `output` contains:s"
   ]
  },
  {
   "cell_type": "code",
   "execution_count": 13,
   "metadata": {},
   "outputs": [
    {
     "name": "stdout",
     "output_type": "stream",
     "text": [
      "dict_keys(['parameters', 'mesh', 'derived_quantities'])\n"
     ]
    }
   ],
   "source": [
    "print(output.keys())"
   ]
  },
  {
   "cell_type": "markdown",
   "metadata": {},
   "source": [
    "The desorption spectra (ie. desorption flux as function of time) calculated from post processing the total inventory of HIs (or by computing the particle flux at surface)."
   ]
  },
  {
   "cell_type": "code",
   "execution_count": 14,
   "metadata": {},
   "outputs": [
    {
     "name": "stdout",
     "output_type": "stream",
     "text": [
      "[['t(s)' 'Flux surface 1: solute' 'Flux surface 1: solute' ...,\n",
      "  'Total 2 volume 1' 'Total 3 volume 1' 'Total retention volume 1']\n",
      " ['0.5' '-1.8002381615440568e+19' '-1.8002381615440568e+19' ...,\n",
      "  '7.084098399436613e+17' '0.0' '3.013452240929424e+18']\n",
      " ['0.9545454545454546' '-2.057419050337523e+19' '-2.057419050337523e+19'\n",
      "  ..., '1.076137449220022e+18' '5645164121179250.0'\n",
      "  '4.5839177136365896e+18']\n",
      " ..., \n",
      " ['499.2365290907418' '-1.2569696529837576e+17' '-1.2569696529837576e+17'\n",
      "  ..., '1.5963692197585744e+16' '1.6704569130552435e+17'\n",
      "  '1.9145282207116458e+17']\n",
      " ['499.7365290907418' '-1.0060883455425317e+17' '-1.0060883455425317e+17'\n",
      "  ..., '1.0825377150508554e+16' '1.1960546955823326e+17'\n",
      "  '1.3631167287507978e+17']\n",
      " ['500.2365290907418' '-7.802772125326966e+16' '-7.802772125326966e+16'\n",
      "  ..., '7265264452277760.0' '8.252916933312059e+16' '9.384877744523816e+16']]\n"
     ]
    }
   ],
   "source": [
    "import numpy as np\n",
    "np.set_printoptions(threshold=20)\n",
    "print(np.array(output[\"derived_quantities\"]))"
   ]
  },
  {
   "cell_type": "code",
   "execution_count": 15,
   "metadata": {},
   "outputs": [
    {
     "data": {
      "image/png": "iVBORw0KGgoAAAANSUhEUgAAAZEAAAERCAYAAAC6kZqPAAAABHNCSVQICAgIfAhkiAAAAAlwSFlzAAALEgAACxIB0t1+/AAAADh0RVh0U29mdHdhcmUAbWF0cGxvdGxpYiB2ZXJzaW9uMy4xLjIsIGh0dHA6Ly9tYXRwbG90bGliLm9yZy8li6FKAAAgAElEQVR4nO3dd3xUZfb48c9JTyAFCIQSeg+9I+DaFVEExQIqKqKurmV/uvpVV9d13XVXV1dX1t5Q7A0UFVHsAkrH0DFSEwIklIQSIOX8/phBIgbInczMnZmc9+s1r8y9c595Tg7DPLn3ufdcUVWMMcYYX0S5HYAxxpjwZYOIMcYYn9kgYowxxmc2iBhjjPGZDSLGGGN8ZoOIMcYYn0XUICIiL4rIVhFZWo1tfyciC0WkTETOP+y1B0VkqfdxUeAiNsaY8BZRgwjwEjC0mttuAK4AXq+8UkTOAnoDPYEBwK0ikuK/EI0xJnJE1CCiqt8C2yuvE5G2IjJdRBaIyHci0sm77TpVzQYqDnubLOBbVS1T1T1ANtUfmIwxplaJqEHkCJ4FblTVPsCtwJPH2P5HYKiIJIlIOnAS0DzAMRpjTFiKcTuAQBKRusAg4B0RObg6/mhtVPUzEekHzAYKgO+B8kDGaYwx4SqiBxE8e1o7VbWnk0aqej9wP4CIvA6sDkBsxhgT9iL6cJaqFgNrReQCAPHocbQ2IhItIg28z7sD3YHPAh6sMcaEoaAPIsc6Ddf7RT9BRHJEJFtEejt47zfwHH7qKCK5IjIeuAQYLyI/AsuAEd5t+4lILnAB8IyILPO+TSzwnYgsxzOfcqmqlvn6+xpjTCSTYJeCF5HfAbuBSaratYrXhwE3AsPwnGL7mKoOCGqQxhhjqiXoeyJVnYZ7mBF4BhhV1R+ANBFpEpzojDHGOBGKE+vNgI2VlnO96/IP31BErgGuAUhISOjTpk0bRx1VVFQQFeV8HPWlXbDaAJSXlxMdHR2UviwXNWtnuQh+GwheLkI9fwDLly8vVNWGjhsepKpBfwCtgKVHeO0jYEil5S+Avsd6z6ysLHWqoKDAcRtf2wWrjapqdnZ20PqyXNSsneUi+G1Ug5eLUM+fqiowX2vwfR6KZ2fl8euL+zK964wxxoSYUBxEpgKXec/SGggUqepvDmUZY4xxX9DnRLyn4Z4IpHtPsf0rntNqUdWngWl4zszKAfYC44IdozHGmOoJ+iCiqmOO8boC1wcpHGOMMTUQioezjDHGhAkbRIwxxvjMBhFjjDE+s0HEGGOMz2wQMcYY47NQLHviiIgMB4ZnZmZSWFjoqG1RUZFPffrSLlhtAEpKSiwXXpaLQywXhwQrF6GeP38I+0FEVT8EPuzSpcvV6enpjtv70sbXdsFqk5+fH7S+fG1nuQh+G8vFIcHMRajnr6bscJYxxhif2SBijDHGZzaIGGOM8ZkNIsYYY3xmg4gxxhif2SBijDHGZzaIGGOM8ZkNIsYYY3xmg4gxxhifhf0V61b25LesvMUhlotDLBeHWNkT/wn7QcTKnvyWlbc4xHJxiOXiECt74j9hP4iY8KOq5GzdxZbi/RSVlFJcUkrD5Hj6t65PckKs2+EZYxywQcQEzd4DZXyweBMTZ/7M6q17f/N6dJTQrVkqJ3VsxBWDWpGaZAOKMaHOBhETcKrKS7PX8ciM1ezaV0b7hkn8fUQX2mckk5oYS0piLOu37eH7n7cxK6eQ/36xmhdnreWGk9ox9riWJMRGu/0rGGOOwAYRE1C795dx+3vZfJydzwkdGnLjye1oWaechg0b/mq7ZmmJDGqbzp9O78jyTcU8OH0l909bwUuz1/HgqO50qufSL2CMOSo7xdcEzE9bdnHO4zP5ZEk+d5zZiZfG9aNvq/qIyFHbZTVN4eUr+/PaVQNIjIvmshfnMHFOHhUVGqTIjTHVZYOICYicrbs4/+nvKS4p47WrBnLtCW2POXgcbnC7dD64fjBndW/KE9/l8vtXF1C8rzRAERtjfGGDiPG7LcX7uPzFecRGRzH5ukEc17aBz+9VJz6GCaN7cuvJLflq5VbOf2o2W4v3+TFaY0xN2CBi/Kp4XymXvziXnXsP8NK4frRokFTj9xQRRvduzKTx/cndUcJFz/7App0lfojWGFNTNogYvyktr+C6VxeQs3U3T13ah67NUv36/oPapvPK+AEU7t7PBU9/z/pte/z6/sYY58L+7Cwre/JbbpW3eHpmLrNytnHvmW3Iqi9HjKEmuWhZB566oBPXv7uS85+axXOjs8hMSzhiOyv1cYjl4hAre+I/YT+IWNmT33KjvMWiDTuYOHcTo3pncsUJnQPS18E2Q9LTeatBPUY/+wM3Tf6Jd689jkYpVQ8kVurjEMvFIVb2xH/scJapsZID5fzp7R/JSI7nr+dkBaXPTo1TeGlcfwp37+eyF+dStNfO2jLGDTaImBp7cPpK1hTu4eELepASxNpXPZun8ezYvqwp2MOVL89j74GyoPVtjPGwQcTUyLwNRbw0ex1XDGrFoHbB35Ue0j6dx0b3ZNGGHdz4+iLKyiuCHoMxtZkNIsZnpeUVPPj5Olo2SOL2oZ1ci+PMbk342zld+GLlVv46dRmqdmW7McES9hPrxj2vz9nAuu37eHZsHxLj3C2SOPa4VuTuLOGZb9aQWS+J605s62o8xtQWNogYnxTtLeXRz1fTt3kKp2VluB0OALef0YlNO/fx4PSVNE1LYETPZm6HZEzEc+VwlogMFZFVIpIjIndU8XoLEflKRBaJSLaIDHMjTnNkE778iaKSUm4+qYXjmliBEhUlPHxBdwa0rs+t7/zI9z9vczskYyJe0AcREYkGngDOBLKAMSJy+HmhdwNvq2ovYDTwZHCjNEezpmA3L89ex0V9m9OxUR23w/mV+Jhonh3bl5YN6nDNK/NZv/OA2yEZE9Hc2BPpD+So6hpVPQC8CYw4bBsFUrzPU4FNQYzPHMO/PllJfEwUt5zewe1QqpSaFMtL4/qREBvN374qYIsVbDQmYCTYZ7KIyPnAUFW9yrs8FhigqjdU2qYJ8BlQD6gDnKqqC6p4r2uAawAyMjL6zJgxw1EsJSUlJCYmOv4dfGkXrDYAhYWFjq9crW5fOdsOcPP0zVzSPZXR3VJDOhc52w9wx2ebaZYSy79OyyAptnp/M9nnouZ9WS58bxPsvrp3775AVfs6bniQqgb1AZwPPF9peSzw+GHb3AL8yfv8OGA5EHW0983KylKnCgoKHLfxtV2w2qiqZmdnB6yvq16ep93+Ol2LSw44audLXzVto6r64idztM2dH+tlL8zRA2XlAe0r1HMRyM+FP9pFYi5CPX+qqsB8rcF3uhuHs/KA5pWWM73rKhsPvA2gqt8DCUDwr2Qzv7JsUxEzlm9h/JA2JAfxyvSa6NsskftHduWb1QXcPWWpXUNijJ/5NIiISB3vBLkv5gHtRaS1iMThmTifetg2G4BTvH11xjOIFPjYn/GTx7/MITk+hisGt3I7FEdG92/BjSe34635G3n8yxy3wzEmolTrOhERicLzZX8J0A/YD8SLSCHwMfCMqlbrf6eqlonIDcCnQDTwoqouE5H78OxWTQX+BDwnIjfjmWS/Qu1PSFet2ryLT5Zu5qaT25GaGB57IZXdcloH8naU8J8Zq2malsioPpluh2RMRKjuxYZfAZ8DdwJLVbUCQETqAycBD4rIFFV9tTpvpqrTgGmHrbun0vPlwOBqxmaC4PGvcqgTF82VQ1q7HYpPRIQHRnVny6593P5eNhkpCQxpb0dIjamp6h7OOlVV/66q2QcHEABV3a6q76nqKOCtwIRo3PZzwW4+yt7EZYNakZYU53Y4PouLieKpS/vQrlFdrn11ASvyi90OyZiwV61BRFWPebOG6mxjwtOLM9cSGx3F+DDdC6ksJSGWieP6UTc+hnET55FfZPdqN6YmHE+si8jtgQjEhKYdew7w3sJczu3ZjPS68W6H4xdNUhOZOK4fu/eXMW7iPIr32d8/xvjqmIOIiLxd6fEOcFUQ4jIh4vW5G9hXWhG2cyFH0rlJCk9d2pucrbv5w6sLOVBm9yExxhfV2RMpVtULvY8L8Eywm1rgQFkFL89ex/Ht0+nYONntcPzu+PYNeWBUd2bmFHLH5Gy7hsQYH1Tn7Kz7D1u+KxCB+EpEhgPDMzMzKSwsdNS2qKjIpz59aResNuApf+CPXExbXsjWXfu5+/RWR3y/cM/FiS0T+P2gZjwzO4/6cXDtkEz7XPihL8uF722C3VdNHXMQUdW1ACKSrqqFqro98GFVn6p+CHzYpUuXq53WwgEc18+pSbtgtcnPz69xX6rK2z+uoF2jugzv2/ao5d7DPRd3DG/AzgNRPP/DRlpkpDGsfap9LmrYl6/tIjEXoZ6/mnIysf5iwKIwIWfu2u0szSvmysGtQ+Z+IYEiIvzj3K6clpXBPR8s46OlVhzBmOpyMohE9jeJ+ZWXZq+jXlIs5/WuHXcHjI2O4n9jejGkXTr3fbqGT5bkux2SMWHBySBis461xJbifXy2fAsX9m1OQqy7904PpoTYaJ69rA9dm9TlpjcX8fWqrW6HZEzIsz0R8xtvzdtIeYUypn8Lt0MJuqS4GB47ryMdMpK59tUFzFljt9g15micDCJ3BiwKEzLKyit4Y+4Gjm+fTqv00Lr1bbAkJ8Qw6cr+NEtLZPzL88nO3el2SMaErGoPIqq6VEQuEJFkABG5W0Qmi0jvwIVngu2rVQXkF+3jkgEt3Q7FVQ3qxvPaVQOpVyeWy16cy6rNu9wOyZiQ5LTsyV9UdZeIDAFOBV4AnvJ/WMYtr81ZT0ZKPKd2buR2KK5rnJrAa+MHEhcdxaUvzGFd4R63QzIm5DgdRMq9P88CnlXVj4HwLetqfmXj9r18s7qA0f1aEBPtxk0vQ0+LBkm8dtUAysoruOT5OVaw0ZjDOP2myBORZ4CLgGkiEu/De5gQ9frcDUSJMLp/82NvXIu0z0jmlfEDKC4p5ZLn51C4e7/bIRkTMqp7U6qDLgSGAg+r6k4RaQLc5v+wqs/KnvyWLyUdCrfv5K256xnSJo3Y0j0UVvPQTSTmoqq+GsfDo+d14IZ3VnLxM7N5+qLOpCTEHLOdL30Fog1Y2ZPKrOyJ/zgaRFR1LzC50nI+4OpVWVb25Ld8Kenw1U/b2b63jCuGtHPcNtJycaS+Tk1P59nEulz18nxu+3ANr4zvT1JczDHb+dJXINpY2ZNDrOyJ/9ihKAPAB0sKyEiJ53i7ZexR/a5DQyaM6cmiDTu41krIG2ODiPFcoT577U7O75NpE+rVMLRrEx44rzvfri7g5rcWU15hxRxM7eV0TsREoHcX5FKhcEEfm1Cvrgv7Nad4Xyn/+HgFdeNjeGBUN7dDMsYV1bmz4Wki8pyI9PQuXxP4sEywqCrvzN9I78zkWnuFuq+uOr4NN57cjrfmb+Rfn6y0m1qZWqk6eyJXAtcBd4tIfaBnYEMywTR37XbWbdvLFWe2cTuUsHTLaR0oKinl2W/XEFNxgP87u6HbIRkTVNUZRHap6k7gVhF5AOgX4JhMEL09P5e68TGc2qG+26GEJRHh3uFdKC4p5cmZuTRJT2PswNpdMsbULtUZRD4++ERV7xCRGwMYjwmiXftKmbYkn5G9mtWqku/+FhUlPHRBD7YV7+WeD5bSKDmeM7o0djssY4LimHMiqvoBeG6P613+X6CDMsHxcXY+JaXlXNg30+1Qwl5sdBT/Gt6OHplp3PTGIhZu2OF2SMYEhZOzs14EzglUIL6yK9Z/q7pX4745Zx2t6ieQmVhGUVGxT31FSi780df+vbt5aHgbxr2+jCsnzuWlS7qQmZbg977CIRf2ufC9TbD7qikng0hI3pTKrlj/repcjbt+2x4W5+3itjM60rBhQ0Sk1ubCX30dbDdpfDKjnprNze/n8N51g6hf5+g1SiM5F6Haxq5Y9x+7PW4tNXlhHiJwbq/acQ/1YGrTsC7PX96XvJ0lXD1pPvtKy4/dyJgwZbfHrYVUlcmLchnUtgFN0xLdDici9WlZn8cu6snCDTvsqnYT0ez2uLXQvHU72Li9hFG9bUI9kM7s1oS7hnXmk6Wb+ee0FW6HY0xAVHtORFWXBjIQEzzvLcglKS7aTkMNgvFDWpO7o4QXZq6lRf0kLh/Uyu2QjPErR7WzRKQvcBfQ0ttWAFXV7gGIzQTAvtJyPl6Sz5ldm1An3kqnBZqI8Jezs8jdUcJ9Hy2nfaO6DGpnlZJN5HBasvU1YCIwChgOnO39acLEp8s2s3t/GaP62IR6sERHCY9e1IPW6XW4/vWFbNy+1+2QjPEbp4NIgapOVdW1qrr+4MNppyIyVERWiUiOiNxxhG0uFJHlIrJMRF532oep2pRFeTRNTWBg6wZuh1KrJCfE8txlfSmvUK6eNJ+9B8rcDskYv3A6iPxVRJ4XkTEict7Bh5M3EJFo4AngTCALGCMiWYdt0x7PRP5gVe0C/D+HcZoqFOzaz3c/FTKiVzOiouxku2BrnV6HCWN6sXrLLm57J9uq/pqI4PSg+DigExALHLylm1LplrnV0B/IUdU1ACLyJjACWF5pm6uBJ1R1B4CqbnUYp6nCR9mbKK9QuzbERSd2bMT/De3EA5+spMs3KVzYNc3tkIypEXHy15CIrFLVjjXqUOR8YKiqXuVdHgsMUNUbKm3zPrAaGAxEA/eq6vQq3usa4BqAjIyMPjNmzHAUS0lJCYmJzq+T8KVdsNoAFBYWVnnl6p+mb6asQnlsWBO/9RWuuQhEX9Vtp6o8PGsb363fy+2DUhjc2tlAEkm5cKMNBC8XoZ4/gO7duy9Q1b6OGx6kqtV+4JlUz3LSpor3OB94vtLyWODxw7b5CJiCZ4+nNbARSDva+2ZlZalTBQUFjtv42i5YbVRVs7Ozf7NuTcFubXn7R/rMNzl+7SsccxGovpy027u/TIc99q12uecT/XnrroD1U1mo5iLYbVSDl4tQz5+qKjBfa/Cd7nROZCCw2Dspni0iS0Qk2+F75AGV78Oa6V1XWS4wVVVLVXUtnr2S9g77MZW8v8hT5uScHnYoKxQkxkXzzNg+xEQJV0+az659pW6HZIxPnA4iQ/F8mZ+O76f4zgPai0hrEYkDRgNTD9vmfeBE+KUEfQdgjcN+jJeq8v7iPI5r04DGqUevKmuCJ7NeEg+e05512/Zy+3s20W7CU7UGERERAK10Wq8edorvwW2ORVXLgBuAT4EVwNuqukxE7hORg6XmPwW2ichy4CvgNlXd5uxXMwct3riT9dv2MtIm1ENOn+Yp3D60I9OWbObl2evcDscYx6p7dtZXIvIe8IGqbji40rsnMQS4HM+X/UvVeTNVnQZMO2zdPZWeK3CL92Fq6P1FecTFRDG0q5U5CUVXH9+GuWu3c/+0FfRqUY8eze2MLRM+qns4ayhQDrwhIpu8FwGuAX4CxgD/VdWXAhSjqYHS8go+ys7ntM4ZpCTEuh2OqYKI8PAFPWiUnMAfXltI0V6bHzHho1qDiKruU9UnVXUwnrpZpwC9VbWlql6tqosCGqXx2cyfCtm25wAjejZ1OxRzFGlJcTxxSW+27trHn95ZbPMjJmw4nVjHe8ZUvqruDERAxr/eX5xHWlIsJ3Zs5HYo5hh6Nk/jrmGd+XzFVp77zs4jMeHB8SBiwsfu/WV8umwzZ3VrQlyM/VOHg8sHtWJYt8Y8OH0V89dtdzscY47Jvlki2GfLNrOvtMLOygojIsIDo7rTvF4iN7y+iG2797sdkjFH5fR+IlmquvywdSeq6td+jcoBERkODM/MzKSwsNBR26KiIp/69KVdsNqAp/xBYWEh78xdR9OUeFrWKT9mbiI9F8Hoy5+/1/1ntWHca8u4/tV5TBjVkahKZ9DXtlz4uw0ELxehnj9/cFqA8W0ReQX4N5Dg/dkXOM7fgVWXqn4IfNilS5erndbCARzXz6lJu2C1yc/PpyK+LnPWF3HdiW1p1LBhwPrytV0wcxGOn4v09HTuPUf485QlvLusiD+c2K7G/YRrLgLRJpi5CPX81ZTTw1kD8JQsmY3nyvNNeIokmhDz0Y/5VCiM7GmHssLVmP7NObt7E/7z2WqbHzEhy+kgUgqUAIl49kTWqmrF0ZsYN7y/OI8uTVNon5HsdijGRyLCv87rRma9RG56YxE79hxwOyRjfsPpIDIPzyDSDzgezw2l3vF7VKZGcotLyc4tsvuGRIDkhFgeH9Obgt37ue3dH+36ERNynA4i41X1nkrXiozgt8UTjcu+XruHKIHhPewCw0jQLTOVP3uvH3lx1jq3wzHmV5xOrA8TkWEBicT4haryzbq9DGqbTkaKVeyNFFcMasXsn7fxwCcraJ+Wxe9cmEA1pipO90T2VHqU47lPeis/x2RqYOGGnWzeXWbXhkQYEeGh87vTKDmBOz/ModjuP2JChKNBRFX/U+lxP557frQJSGTGJx8sziMuWjijS4bboRg/S0uKY8KYnmwu3s+dk5fY/IgJCTW9Yj0Jz50JTQg4WLF3QGYiyVaxNyL1aVmf64Y05+PsfF6fu+HYDYwJMKdXrC8BDv75Ew00BO7zd1DGN9/9VMD2PQc4sW+K26GYALqsfxOyt+zjbx8up3eLenRuYv/exj1OJ9bPrvS8DNjivVOha6zsySFv/rCW1MQYOtej1ufioEgs9bGruJi7T2nOxXk7ufaVebxyaVeS4qKP2S4ScxHqn4tQz58/OBpEDt4KN5RY2ROP3fvL+PbnHVzQpznJdTQiyzOEenkLX9v52mbCxbFc8vwc/jszn0cu7HnMNpGcC6es7In/VPce67tEpLjSz+LKy4EO0hzbp0sPVuy1a0Nqi0Ft07np5PZMXpjHuwty3Q7H1FLVvbNhsqqmVPqZUnk50EGaY3t/cR7N6yfSu0U9t0MxQXTTKe0Z2KY+f3l/KTlbd7sdjqmFqrsn8or35x8DG47xxZbifczKKeTcns2QSiXDTeSLjhIeG92LxLhobnh9IftKy90OydQy1T3Ft4+INAWuFJF6IlK/8iOQAZpj+2BxHhUK5/a2s61ro4yUBB65sAcrN+/ivo+WH7uBMX5U3Yn1p4Ev8FxYuACo/OeuYhccumrywjx6Nk+jdXodt0MxLjmxYyN+f0IbnvlmDce1aWB100zQVHdOZIKqdgZeVNU2qtq60sMGEBct31TMys27OK+3lTmp7W49vSO9WqRx5+QlrCvc43Y4ppZwWvbkukAFYnwzZVEuMVHC2d3tL8/aLjY6iv+N6UV0lHDtqwvYe8DVS7hMLVHTsifGReUVygeLN3Fix0bUrxPndjgmBGTWS2LCmF6s2rKL29+z+lom8GwQCWOzcgrZumu/Hcoyv3JCh4bcenpHPvxxEy/MXOt2OCbCOa2dFQ+MwlP+/Ze2qupa/azaXPbkjR9+pm58ND0aRv/qd7fyFofU1lxc2DWV+Wvq8a9pK2hWR+nXIrXW5qIqVvbEf5zWzvoAKMJzhtZ+/4fjXG0te7Jnfxlf/7STkb2a0axxo1+9ZuUtDqnNufjfpfUY+cQs7vzoZ97/w2ASExNrbS4OZ2VP/MfpIJKpqkMDEolx5NNlmykpLbdDWeaI6sbH8PxlfRn55CyufHke959g1QyM/zmdE5ktIt0CEolxZMoiT5mTvi3ti8EcWav0OjxzaR82bt/LAzMLKC2vcDskE2GcDiJDgAUiskpEskVkiYhkByIwc2RW5sQ4MaBNA/55bjd+3Lyfez5YZmdsGb9yejjrzIBEYRyxMifGqQv6NmfO8nW8MXcDTVITuOmU9m6HZCKE4/uJiEgP4Hjvqu9U9Uf/h2WOxsqcGF+M7ZlKRXwyj8xYTb06cYwd2NLtkEwEcHQ4y1vF9zWgkffxqojcGIjATNWszInxVZQID57fnVM6NeKeD5byUfYmt0MyEcDpnMh4YICq3qOq9wADgauddioiQ73zKjkicsdRthslIioifZ32EamszImpidjoKJ64pDd9W9bj5rcW89WqrW6HZMKc00FEgMo3LCjn1xV9j/0GItHAE3jmV7KAMSKSVcV2ycAfgTkOY4xYVubE+ENCbDTPX96PDhnJ/H7SAj5fvsXtkEwYczqITATmiMi9InIv8APwgsP36A/kqOoaVT0AvAmMqGK7vwMPAvscvn/EsjInxl9SE2N57aoBdGqSzHWvLWD60s1uh2TClDg93U9E+gCDvYvfqeoih+3PB4aq6lXe5bF4DpHdUGmb3sBdqjpKRL4GblXV+VW81zXANQAZGRl9ZsyY4eh3KSkpITEx0VEbX9v5o81DMwtZmL+Pl89rRlz0kXcACwsLHV+5Gm65qC7LxSFV5WLPgQr++tVWftp2gFsHNeD4Vr8+WaM25SIQfYV6/gC6d+++QFV9nzJQ1aA+gPOB5ystjwUer7QcBXwNtPIufw30Pdb7ZmVlqVMFBQWO2/jarqZtduzZr+3vmqb3vL/kmO2ys7Nr1Feg2wWrjarlorIj5WLXvlK94KnZ2vL2j/Spr3O0oqKixn2Fay783Veo509VFZivNfhOr+491md6f+4SkeJKj10iUuxw3MoDmldazvSuOygZ6Ap8LSLr8EzeT63tk+tTf9zEgbIKLuzX/NgbG+NA3fgYJo3vz9ndm/DAJyu5c/ISu7LdVFu1rhNR1SHen8l+6HMe0F5EWuMZPEYDF1fqqwj4ZT/zaIezapO352+kS9MUujRNdTsUE4ESYqOZMLoXLRsk8cRXP5O7o4QJY3q5HZYJA06vE3mwOuuORlXLgBuAT4EVwNuqukxE7hORc5y8V22xbFMRS/OKubCv7YWYwImKEm47oxP/Pr87c9duZ9hj37Fwo9MDDaa2cXp21mlVrHNcCkVVp6lqB1Vtq6r3e9fdo6pTq9j2xNq+F/LO/FzioqMY0dOuDTGBd2Hf5kz+wyAS46K59u0VPPb5T5RXWL0tU7XqzolcJyJLgI7ewosHiy+uBawAYwDtKy1nyqI8Tu+SQVqSXRtigqNrs1Q+vHEIZ3RuwKOfr+a8J2exbJM7Nz0yoa26eyKvA8OBqd6fw4GzgT6qemmAYjPA5yu2UFRSykU2oW6CrG58DPed2ZbHRvckb2cJ5zw+i/s/Xs6e/YutEFoAABunSURBVGVuh2ZCSHUn1ouAIhG5ErgOT0l4BWaKyFOqahcEBsjb83NplpbIoLbBv2OZMSLCiJ7NOLFDIx6YvpLnvlvL1B838cdTOnBB30xio50eETeRxukn4GWgC/A/4HE8ZUte8XdQxmNz8X6++6mAUX0yiY6y+4YY96QmxfKv87rx3nXHkVkviT9PWcJpj3zD1B832XxJLed0EOmqquNV9Svv42o8g4oJgI+WFaIKF/Sx+4aY0NCnZX3evfY4Xri8Lwmx0dz0xiJO+c/XvDZnPftKy4/9BibiOL0p1UIRGaiqPwCIyADA1TOnRGQ4MDwzM5PCwkJHbYuKfJso9KWd0zYVqnyQvYX+LVJIrNhLYeHearctKSmJqFz42gYsF5X5Mxc9Gkbz8sWd+eqn7Uyal89dU5by8PSVXNArg/N6NCK2rMRxfOGaC3+3CXZfNeV0EOmD5z7rG7zLLYBV3jO3VFW7+zW6alDVD4EPu3TpcrXTWjiA4/o5NWnnpM3snwvJ31XKHWd1cdxXfn5+wOOrabtgtbFcHBKIXIxu1JCLBnXghzXbefbbn3l2dh4T52zi1I71ufakBvRonua3vvzZJpifi1D/LNVUtQcR8dzM+/fA+sCFYw56Z34udeOjOaNLY7dDMeaoRITj2jbguLYNWFOwm0nfr+ed+Rv4ZPkserVI44pBrTizaxPiYmwSPhJVexBRVRWRJ1S1WyADMlBUUsq0JfkM75JOQmy02+EYU21tGtbl3nO6cEWfBny9roSXv1/PH99czP3JKxg7sCVjBrQgvW6822EaP3L6p8FCEekXkEjMLz78cRP7yyoY0a2R26EY45O68TFcMbg1X9xyAhPH9aNzkxT+M2M1g/71Jbe8vZiVm62cSqRwOicyALhERNYDe/Dc1dCVuZBI9s78jXRqnEynjCS3QzGmRqKihJM6NuKkjo34uWA3k2av490FuUxemMewbo256ZT2dGqc4naYpgacDiJnBCQK84vlm4r5MbeIe87OwjMNZUxkaNuwLn8b0ZVbTuvICzPX8OKsdUxbspmzuzfh9qGdcH47JRMKHB3OUtX1QBqHSp+kedcZP3ltznriY6LsFrgmYqUmxXLL6R2ZeftJ3HBSOz5fsYVTH/mGp2fmsveAlVQJN05Lwf8ReA1o5H28KiI3BiKw2mj3/jLeX5TH2d2bWrFFE/HSkuK49YyOfPmnEzmjS2Oe/yGPU/7zDV+s2OJ2aMYBpxPr4/HcD/0eVb0Hz10Hr/Z/WLXTB4vz2HOgnEsGtnA7FGOCpmlaIhPG9OL50VmkJsYy/uX53PrOjxSVlLodmqkGp4OIAJVrG5R715kaUlVe/WEDWU1S6OXwAi1jIkHPzGSm3jCEG09ux5RFeZzx6LfM/MnZVeUm+JxOrE8E5ojIFO/ySOAF/4bkTKSUPVmyaRcr8ou587RWbNu2rUbxWamPQywXh4RLLi7v3YB+TeO595M1jH1hDr8fnMmVA5sSVcWJJqGei1D/LPmDo0FEVR/x3vN8iHfVOFVd5PeoHIiUsicffZlHnbhoLhnSkbrxMdVqcyRW6uMQy8Uh4ZSL36Wn81GHTO6aspSnZ+WyqnA/j17Us8q5wlDPRah/lmrKcR0CVV2oqhO8D1cHkEixc+8BPsrexMhezX41gBhTmyXFxfDIhT34+8iuzMwpZPjjM8nZutvtsMxhnJ6ddYGIJHuf3y0ik0Wkd2BCqz3eXZDL/rIKLh5gE+rGVCYijB3Ykrd/fxwlB8oZ9dRs5q7d7nZYphKneyJ/UdVdIjIEOBXPfMhT/g+r9iivUCZ9v56+LevRpWmq2+EYE5J6tajHlD8MpkHdOC59fg4f/rjJ7ZCMl9NB5OCZWWcBz6rqx4Bd0FADX6/ayobte7l8UCu3QzEmpDWvn8Tk6wbRo3kqN76xiEnfr3M7JIPzQSRPRJ4BRgPTRCTeh/cwlbw0ex0ZKfEM7Wol3405lrSkOF4ZP4BTO2dwzwfLeG1+vtsh1XpOB4ALgU+B01V1J1AfuM3vUdUSPxfs5rufCrl0QEtio20sNqY6EmKjefKS3pzZtTGPfr2Bp77+2e2QajWn31wlQB1gjHc5Ftjp14hqkUmz1xEXHcUYm1A3xpG4mCj+N6YXZ3RqwIPTV/LEVzluh1RrOT2f9EmgAjgZuA/YBbwH2D1GHNq1r5R3F+Rydo8mdpMeY3wQEx3FfcPakpSYwEOfriIpLppxg1u7HVat4/h+IqraW0QWAajqDhFxdWI9XK9Yf3PhZvYcKGdkVtoR4w71q3F9bWdXaQe/DURmLnbvKub2k5qxc/de/vbhcvTAPs7p1vCY7eyKdf9xOoiUikg0oAAi0hDPnolrwvGK9fIK5d0fl9CrRRq/69rK7/2E05XJgW5juTgkknPx9OX1uerl+fzjszU0Tk9jWLcmR21jV6z7j9M5kQnAFCBDRO4HZgL/9HtUEe7zFVtYt20vVw1p43YoxkSE+Jhonhnbh94t6vHHNxcx+2cr3BgsTm9K9RrwMPAMsAkYqarvBCKwSPbct2vIrJfIGV0y3A7FmIiRFBfDC5f3o1WDOvz+lQWs3rLL7ZBqhWoNIuJxr4gUAu8DNwP3AhcEMLaItHDDDuav38GVg1sTY6f1GuNXqUmxTBzXj4TYaMZNnMfW4n1uhxTxqvstdjMwGOinqvVVtR4wABgsIjcHLLoI9Px3a0hJiOHCfs3dDsWYiJRZL4mJV/Rjx94DjHtpHnv22y13A6m6g8hYYIyqrj24QlXXAJcClwUisEi0cftepi/dzMUDWlq1XmMCqGuzVJ64pDcrN+/i+tcXUlbu6vk/Ea26g0isqv5mpkpVC/BccGiq4YWZa4kS4Qqrk2VMwJ3UsRF/H9GVr1cV8JcPlqKqbocUkao7iBzw8bUqichQEVklIjkickcVr98iIstFJFtEvhCRlk77CDVFJWW8PX8j5/RoSuPUBLfDMaZWuHhAC64/qS1vzN3Ik1YeJSCqe0ylh4gUV7FeAEffiN7rTJ4ATgNygXkiMlVVl1fabBHQV1X3ish1wL+Bi5z0E2reWrSZvQfKufp3dlqvMcF06+kdyd1RwkOfrqJZWiIjezVzO6SIUq1BRFWj/dhnfyDHO6eCiLwJjAB+GURU9atK2/+AZ+4lbO3eX8abCzdzaudGdG6S4nY4xtQqIsK/z+/OluJ93PbujzRKiSfZ7aAiiAT7OKGInA8MVdWrvMtj8ZRTueEI2z8ObFbVf1Tx2jXANQAZGRl9ZsyY4SiWkpISEhMTHf4GzttNXl7MxEU7eeiMDDqlV79Olq/xFRYWOr5yNVi5CGYbsFxUVttzsftABf/32Ra27y3jjn7x9GzdKKTic6uv7t27L1DVvo4bHqSqQX0A5wPPV1oeCzx+hG0vxbMnEn+s983KylKnCgoKHLdx2q7kQJn2/ccMPf+JbwPaT2XZ2dlB68uXdsFqo2q5qMxyoZq7Y6/2+8cM7fO3T3RzUUlA+/K1TbD7AuZrDb7T3bjaLQ+ofJFEpnfdr4jIqcBdwDmquj9IsfndOwtyKdi1n3EDmrodijG1XrO0RF68oh97DlQwbuI8dts1JDXmxiAyD2gvIq29FYBHA1MrbyAivfCUVjlHVbe6EKNflJZX8Mw3P9OzeRr9WthciDGhoGuzVG4/Pp1VW3bxh9cWUmrXkNRI0AcRVS0DbsBzh8QVwNuqukxE7hORc7ybPQTUBd4RkcUiMvUIbxfSpi7eRO6OEq4/qR0i4nY4xhivPk0T+ee5Xfl2dQF3TVli15DUgCuXTavqNGDaYevuqfT81KAH5Wel5RVM+PInOjdJ4ZROjdi+fZvbIRljKrmoXwvydpQw4cscMuslcdMp7d0OKSxZ7Y0Ambwwl/Xb9vLcZX2JirK9EGNC0c2ndSB3ZwmPzFhNo+R4Rve3W1U7ZYNIABwoq2DCFzn0yEzl1M7OTiM0xgSPiPDAed3ZtvsAd05ZQmJcNCN62sWITlgt8gB4a/5G8naWcPNpHWwuxJgQFxcTxdOX9qF/q/rc8vaPfLZss9shhRUbRPxsX2k5T3yZQ5+W9Tihw7Hv9WyMcV9iXDQvXNGPbs1SueH1RXyzusDtkMKGDSJ+9vqcDWwu3sefbC/EmLBSNz6Gl8f1p12julw9aT6fL9/idkhhIeznRERkODA8MzOTwkJn91UuKiryqc8jtdu9v4zHv1xNn+bJdEjjV/H40pev8ZWUlLiei1BoA5aLyiwXhxwtF/87rz03vbeS37+6gPuGteWMTg2CHl8w+6qpsB9EVPVD4MMuXbpc7bQuEOC4ltDR2r306Sq27y1j4rjupKen+aUvX9rk5+cHrS9f21kugt/GcnHI0XKRDrx1XTrjX5rH3R/nEB2X+MtZW5GYv5qyw1l+kl9UwnPfrWFEz6b0aP7bAcQYEz7qxsfw0rj+nNChIXdMXsIjn62iwi5IrJINIn7y8KerUTz3LjDGhL/EuGieHduXC/tmMuHLHP78YQ4lB8rdDivk2CDiB0vzipi8KJdxg1vRvH6S2+EYY/wkLiaKB0d158/DOvHF6u1c9Oz35BeVuB1WSLFBpIZUlX9OW0FaYix/OLGd2+EYY/xMRLjmd215eGQHcrbuZthj3/HFCjtz6yAbRGros+VbmP3zNm46pT2pibFuh2OMCZAT2tXjwxuH0Dg1kfEvz+e+D5ezv8wOb9kgUgN79pfxt6nL6NQ4mUsHtnQ7HGNMgLVtWJcpfxjE5ce15MVZaxn5xGyyc3e6HZarbBCpgQlf/MSmon38Y2RXYqMtlcbUBgmx0fxtRFeeu6wv23bvZ+QTs/jntBW1dtLdvvl8tHJzMS/MXMtFfZvTt1V9t8MxxgTZaVkZzLjlBC7q14Jnv13D6f/9hulLN9e6e5PYIOKDClXunrKU5IQY7jizk9vhGGNckpoYy7/O68ab1wwkISaaa19dwJjnfmBpnjtXj7sh7K9Yd6PsyZtzNzB//Q7+ckZrykuKKazGGX+hUtLB332Fc3kLf/dluahZu3DORbsUeOXSLN7P3srTs3IZ/r+ZDM1qwJiuqWT5EJ+VPQmiYJc92bBtL0//sJUBresz7oTOjm44FQolHfzdl6/tLBfBb2O5OCRQubj21IaMGdyBJ7/O4eXZ6/hsxTYu6FvKDSe3I7Oes2vIrOxJBCqvUG55ezEiwn8u7GF3LDTG/EZqYix3ntmZb//vJC7olcHkhXmc+NDX3PLWYlZuLnY7PL+zQcSBp7/5mfnrd3D7qa0c/1VhjKldGiUncOvJrfj6thO57LhWTF+2maH//Y5xE+fyw5ptETMBb4NINS3JLeLRGas5q3sTzuzcwO1wjDFhomlaIvcMz2L2HSfzp9M6kJ1bxOhnf+DcJ2czfWk+5RXhPZjYIFINRSWl/PHNRaTXjef+kV3tZlPGGMfSkuK48ZT2zLrjZP4+sivb9xzg2lcXctLDX/Pct2so2lvqdog+sUHkGMrKK7jxjUVs2L6Xx0b3JC0pzu2QjDFhLCE2mrEDW/Lln07giYt7k5ESz/3TVjDwX19w5+QlYTdvEvZnZwXaP6et5NvVBTxwXjcGtLHDWMYY/4iJjuKs7k04q3sTlm0qYtLs9UxemMsbczfQOzOZq09oz2lZGcSEeDWM0I7OZW/N28CLs9ZyxaBWv9zZzBhj/K1L01QePL87P9x5Cnee2Yn84v1c99pCfvfvr3jiqxy27d7vdohHZHsiR/DVyq3c/f5Sjm+fzt1ndXY7HGNMLVCvThy/P6EtIzun8GNBOZO+X89Dn67isS9+4qxuTRjTvwX9WtULqXlZG0SqMGP5Fv7w2gI6NU7h8Yt7h/zupDEmskRHCad3aczpXRqTs3UXk75fz5SFeUxZlEfbhnUY078Fo3pnUq+O+3O0YT+I+LvsyZert3PnRzl0apTEhHPbUbqniMI9x27nS1+BaANW3qIyy8UhlotDgpULf+QvLQpuGtyYq/s1ZMaq7UzJ3so/Pl7Bv6ev5OQO9Tm3eyN6ZyZTXOzOhHzYDyL+LHvyzvyN3PlRDj0yU3npyv6kJBz5JlO1saSDP9tZLoLfxnJxSDBz4c/8Xdk0gytP6szKzcW8OXcj7y3MZfqKbbRpWIdzshpw2e+aUz/IeydhP4j4w77Scu6duow3521kUNsGPHtZX+rGW2qMMaGpU+MU7j2nC7cP7cS0Jfm8PncD//1mA0/OzOXUrEac2yuTEzo0JC4m8Ifia/035fpte7ju1YUszy/m+pPacvOpHWwOxBgTFhLjohnVJ5NRfTKZs3ID03/axdTFm5i2ZDP1kmIZ3qMp5/ZqRs/maQGbjK+1g0jJgXKem53LpHmbiYuJ4sUr+nJypwy3wzLGGJ+0TU/ir51a8OdhnfnupwImL8zjrXkbmfT9elqn12Fkz2YM69aYdo3q+nVAqXWDSHmF8lH2Jh74ZCX5Rfs4q1sT/nxWZ5qlJbodmjHG1FhsdBQnd8rg5E4ZFO8rZfqSzUxelMujn6/m0c9X06pBEqdlZXBaVmP6tKxX4/5qzSBSuHs/b83byOtzNpC3s4QuTVP429DWnN6rjduhGWNMQKQkxHJhv+Zc2K85m4v28fmKLcxYvoWXZq/jue/W0sAPk/ARPYhs2lnCV6u28tXKrXy7upAD5RUc16YBd53VmTO6NGbH9m1uh2iMMUHRODWBSwe25NKBLdm1r5RvVhcwY/kWFtbwfV0ZRERkKPAYEA08r6oPHPZ6PDAJ6ANsAy5S1XVHe8/ScmXOmm0s21TM0rwisvOKyNm6G4BmaYlcOrAlFw9oTrtGyQH4jYwxJnwkJ8RydvemnN29KRPG1Oy9gj6IiEg08ARwGpALzBORqaq6vNJm44EdqtpOREYDDwIXHe191xeVctGzPwDQMDmebs1SubBvJid1bOT3iSRjjDEebuyJ9AdyVHUNgIi8CYwAKg8iI4B7vc/fBR4XEdGj3Aoso04ML43rR1aTFBqlJAQmcmOMMb/ixiDSDNhYaTkXGHCkbVS1TESKgAbAr+oUiMg1wDXexf0ndcpY6jCWVMCXugS+tAtWG4B0DstVAPuyXNSsneUi+G0geLkI9fwBdPShzSGqGtQHcD6eeZCDy2OBxw/bZimQWWn5ZyD9GO8734dYnvXxd3DcLlhtLBeWC8tF6OQi1PPnay4qP9y4NDsPaF5pOdO7rsptRCQGzwgbiFOpPgxiu2C18ZXlouZ9WS5q1i4ScxHq+asx8Y5EwevQMyisBk7BM1jMAy5W1WWVtrke6Kaq13on1s9T1QuP8b7zVbVvAEMPG5aLQywXh1guDrFcHFLTXAR9TkQ9cxw3AJ/iOcX3RVVdJiL34dmtmgq8ALwiIjnAdmB0Nd762YAFHX4sF4dYLg6xXBxiuTikRrkI+p6IMcaYyGHlao0xxvjMBhFjjDE+C6tBRESiRWSRiHzkXX5JRNaKyGLvo6d3vYjIBBHJEZFsEentbuT+V0UuRETuF5HVIrJCRG6qtL625eK7Sp+JTSLyvnd9bczFKSKy0JuLmSLSzrs+XkTe8uZijoi0cjPuQKgiFyd7c7FURF72nuQT8Z8LEVknIku8n4H53nX1RWSGiPzk/VnPu95xLsJqEAH+CKw4bN1tqtrT+1jsXXcm0N77uAZ4KogxBsvhubgCz2nRnVS1M/Cmd32ty4WqHn/wMwF8D0z2vlTrcoHnd7zEm4vXgbu9638pLQQ8iqe0UKT5JRciEgW8DIxW1a7AeuBy73a14XNxkvf/xMGzsO4AvlDV9sAX3mXwIRdhM4iISCZwFvB8NTYfAUxSjx+ANBFpEtAAg+gIubgOuE9VKwBUdat3fW3MxcHXUoCTgfe9q2pjLhRI8T5PBTZ5n4/A86UKntJCp0gEFZirIhcNgAOqutq7PAMY5X0e0Z+LI6j87/8yMLLSeke5CJtBBPgv8H9AxWHr7/fudj0qnuq/UHVplWZBiDFYqspFW+AiEZkvIp+ISHvv+tqYi4NG4vlrq9i7XBtzcRUwTURy8VSHOFgx+1elhfCUy2gQvFAD7vBcFAIxInLwL/HzOXTRc6R/LhT4TEQWiKdUFECGquZ7n28GDt7W1XEuwmIQEZGzga2quuCwl+4EOgH9gPrA7cGOLdiOkot4YJ93d/U54MWgBxdkR8nFQWOAN4IYkmuOkoubgWGqmglMBB4JenBBVlUu1HMtw2jgURGZC+wCyl0KMdiGqGpvPIeqrheR31V+0Zsbn6/1CJebUg0GzhGRYUACkCIir6rqpd7X94vIROBW73J1SquEqypzgecvhoPH/qfg+cKAWpgLVb1URNLxVIw+t9L2tS0XH+OZI5vj3eYtYLr3+cFc5EpgSwu54WjfF8cDiMjpQAfv9pH8uUBV87w/t4rIFDz/L7aISBNVzfcerjp4+Nt5LmpSeMuNB3Ai8JH3eRPvT8Gz+/qAd/ks4BPv+oHAXLfjDkIuHgCurLR+Xm3NhXf5WuDlw7apVbnA80diIdDBu3488J73+fXA097no4G33Y470J8LoJH3ZzyeyeSTI/1zAdQBkis9nw0MBR4C7vCuvwP4t6+5CJc9kSN5TUQa4vmFF+P54gCYBgwDcoC9wDh3wguqB/Dk42ZgN55j4VA7cwGeL8YHDltXq3KhnhJDVwPviUgFsAO40vuyL6WFwt1t3kNdUcBTqvqld30kfy4ygCnecyZigNdVdbqIzAPeFpHxeM5UO1ib0HEurOyJMcYYn4XFxLoxxpjQZIOIMcYYn9kgYowxxmc2iBhjjPGZDSLGGGN8ZoOIMYcRkQaVqgBvFpG8SsuzA9RnLxF54SivNxSR6Ud63Ri3hPt1Isb4napuAw7eVuBeYLeqPhzgbv8M/OMoMRWISL6IDFbVWQGOxZhqsz0RYxwQkd3enyeKyDci8oGIrBGRB0TkEhGZ6713Q1vvdg1F5D0Rmed9DK7iPZOB7qr6o3f5hEp7Pou8r4OnGvElQfpVjakWG0SM8V0PPFUSOuOpkNtBVfvjKT9+o3ebx4BHVbUfntLjVd3KoC+wtNLyrcD16rkHyPFAiXf9fO+yMSHDDmcZ47t56i2nLSI/A5951y8BTvI+PxXIqnSrjhQRqauquyu9TxOgoNLyLOAREXkNmKyqud71W4Gm/v81jPGdDSLG+G5/pecVlZYrOPR/KwoYqKr7jvI+JXiqzQKgqg94K/AOA2aJyBmqutK7TckR3sMYV9jhLGMC6zMOHdpCRHpWsc0KoF2lbdqq6hJVfRCYh+eeOeApXb60ivbGuMYGEWMC6yagr/fum8s5VGn6F969jNRKE+j/T0SWikg2UIqnNDd4DpF9HIygjakuq+JrTAjwlvDfpapVTbwf3OZbYISq7gheZMYcne2JGBManuLXcyy/4r1vziM2gJhQY3sixhhjfGZ7IsYYY3xmg4gxxhif2SBijDHGZzaIGGOM8ZkNIsYYY3z2/wHhZcfQD4TA6gAAAABJRU5ErkJggg==\n",
      "text/plain": [
       "<Figure size 432x288 with 1 Axes>"
      ]
     },
     "metadata": {
      "needs_background": "light"
     },
     "output_type": "display_data"
    }
   ],
   "source": [
    "t = [float(i) for i in np.array(output[\"derived_quantities\"])[1:,0]]\n",
    "flux_left = np.array(output[\"derived_quantities\"])[1:,1]\n",
    "flux_right = np.array(output[\"derived_quantities\"])[1:,2]\n",
    "flux_total = [-float(flux_left[i]) - float(flux_right[i]) for i in range(len(t))]\n",
    "\n",
    "import matplotlib.pyplot as plt\n",
    "plt.plot(t, flux_total)\n",
    "plt.xlim(450, 500)\n",
    "plt.ylim(bottom=-0.1, top=1e19)\n",
    "plt.ylabel(r\"Desorption flux (m$^{-2}$ s$^{-1}$)\")\n",
    "plt.xlabel(r\"Time (s)\")\n",
    "plt.minorticks_on()\n",
    "plt.grid(which='minor', alpha=0.3)\n",
    "plt.grid(which='major', alpha=0.7)\n",
    "plt.show()"
   ]
  }
 ],
 "metadata": {
  "file_extension": ".py",
  "kernelspec": {
   "display_name": "Python 3",
   "language": "python",
   "name": "python3"
  },
  "language_info": {
   "codemirror_mode": {
    "name": "ipython",
    "version": 3
   },
   "file_extension": ".py",
   "mimetype": "text/x-python",
   "name": "python",
   "nbconvert_exporter": "python",
   "pygments_lexer": "ipython3",
   "version": "3.6.9"
  },
  "mimetype": "text/x-python",
  "name": "python",
  "npconvert_exporter": "python",
  "pygments_lexer": "ipython3",
  "version": 3
 },
 "nbformat": 4,
 "nbformat_minor": 2
}<|MERGE_RESOLUTION|>--- conflicted
+++ resolved
@@ -172,13 +172,7 @@
    "outputs": [],
    "source": [
     "traps = [\n",
-<<<<<<< HEAD
-
-
-    "       {\n",
-=======
     "        {\n",
->>>>>>> 016032c7
     "            \"k_0\": 4.1e-7/(1.1e-10**2*6*6.3e28),\n",
     "            \"E_k\": 0.39,\n",
     "            \"p_0\": 1e13,\n",
@@ -234,19 +228,6 @@
    "outputs": [],
    "source": [
     "boundary_conditions = [\n",
-<<<<<<< HEAD
-    "    {\n",
-    "        \"surfaces\": [1],\n",
-    "        \"value\": 0,\n",
-    "        \"component\": 0,\n",
-    "        \"type\": \"dc\"\n",
-    "    },\n",
-    "    {\n",
-    "        \"surfaces\": [2],\n",
-    "        \"value\": 0,\n",
-    "        \"type\": \"dc\"\n",
-    "    }\n",
-=======
     "            {\n",
     "                \"surfaces\": [1],\n",
     "                \"value\": 0,\n",
@@ -258,7 +239,6 @@
     "                \"value\": 0,\n",
     "                \"type\": \"dc\"\n",
     "            }\n",
->>>>>>> 016032c7
     "    ]\n",
     "\n",
     "parameters[\"boundary_conditions\"] = boundary_conditions"
